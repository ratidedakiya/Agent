--- conflicted
+++ resolved
@@ -1,40 +1,4 @@
-<<<<<<< HEAD
-# Agent
-
-A minimal LangGraph agent with a CLI.
-
-## Setup
-
-1) Create and fill in your `.env` from the template:
-
-```
-cp .env.example .env
-# edit .env to set OPENAI_API_KEY and model
-```
-
-2) Use a virtual environment (recommended), then install:
-
-```
-python -m venv .venv && source .venv/bin/activate
-pip install -e .
-```
-
-## Usage
-
-Single message:
-
-```
-agent chat "What's the current UTC time and what's 2.5 + 7?"
-```
-
-Interactive REPL:
-
-```
-agent repl
-```
-
-You can preserve memory across calls by passing `--thread` with the same id.
-=======
+
 # AI Integration Tutor Application
 
 A comprehensive multi-agent AI tutoring system with voice interaction, avatar support, and intelligent content generation. Built with FastAPI backend, React frontend, and LangChain/LangGraph for AI orchestration.
@@ -355,4 +319,3 @@
 ---
 
 Built with ❤️ using FastAPI, React, LangChain, and LangGraph.
->>>>>>> 23364402
